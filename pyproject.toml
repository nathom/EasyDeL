[project]
name = "easydel"
<<<<<<< HEAD
version = "0.1.0"
description = "Add your description here"
=======
version = "0.1.0.dev016"

description = "An open-source library to make training faster and more optimized in JAX"
authors = ["Erfan Zare Chavoshi <Erfanzare810@gmail.com>"]
license = "Apache-2.0"
>>>>>>> abf0fa8e
readme = "README.md"
requires-python = ">=3.10"
dependencies = [
    "fastapi>=0.115.2,<0.116.0",
    "fjformer==0.0.91",
    "flax>=0.10.2",
    "jax[tpu]>=0.5.0",
    "jinja2>=3.1.5,<3.2.0",
    "optax>=0.2.2,<0.3.0",
    "prometheus_client>=0.21.0,<0.22.0",
    "termcolor",
    "torch>=2.5.0",
    "tqdm",
    "transformers>=4.47.0",
    "uvicorn>=0.32.0,<0.33.0",
    "uvloop>=0.21.0,<0.22.0",
    "wandb>=0.18.5,<0.19.0",
    # { version = "^4.9.6", optional = true, name = "tensorflow-datasets" },
    # { version = "^2.18.0", optional = true, name = "tensorflow-cpu" },
    # { version = "^2.18.0", optional = true, name = "tensorboard" },
    # { version = "^3.2.0", optional = true, name = "datasets" },
]<|MERGE_RESOLUTION|>--- conflicted
+++ resolved
@@ -1,15 +1,9 @@
 [project]
 name = "easydel"
-<<<<<<< HEAD
-version = "0.1.0"
-description = "Add your description here"
-=======
 version = "0.1.0.dev016"
-
 description = "An open-source library to make training faster and more optimized in JAX"
 authors = ["Erfan Zare Chavoshi <Erfanzare810@gmail.com>"]
 license = "Apache-2.0"
->>>>>>> abf0fa8e
 readme = "README.md"
 requires-python = ">=3.10"
 dependencies = [
